--- conflicted
+++ resolved
@@ -188,11 +188,6 @@
 
       // Update auth store
       setUser(updatedUser);
-<<<<<<< HEAD
-=======
-
-      // Navigate back to profile screen
->>>>>>> c5d535af
       navigation.goBack();
     } catch (error: any) {
       console.error('Profile update error:', error);
